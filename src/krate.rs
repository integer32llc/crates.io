use std::ascii::AsciiExt;
use std::cmp;
use std::collections::HashMap;

use conduit::{Request, Response};
use conduit_router::RequestParams;
use diesel::associations::Identifiable;
use diesel::helper_types::Select;
use diesel::pg::upsert::*;
use diesel::pg::{Pg, PgConnection};
use diesel::prelude::*;
use diesel;
use diesel_full_text_search::*;
use license_exprs;
use pg::GenericConnection;
use pg::rows::Row;
use rustc_serialize::hex::ToHex;
use rustc_serialize::json;
use semver;
use time::Timespec;
use url::Url;

use app::{App, RequestApp};
use badge::EncodableBadge;
use category::{EncodableCategory, CrateCategory};
use db::RequestTransaction;
use dependency::{self, ReverseDependency, EncodableDependency};
use download::{VersionDownload, EncodableVersionDownload};
use git;
use keyword::{EncodableKeyword, CrateKeyword};
use owner::{EncodableOwner, Owner, Rights, OwnerKind, Team, rights, CrateOwner};
use schema::*;
use upload;
use user::RequestUser;
use util::errors::NotFound;
use util::{read_le_u32, read_fill};
use util::{RequestUtils, CargoResult, internal, ChainError, human};
use version::{EncodableVersion, NewVersion};
use {Model, User, Keyword, Version, Category, Badge, Replica};

#[derive(Debug, Clone, Queryable, Identifiable, AsChangeset)]
pub struct Crate {
    pub id: i32,
    pub name: String,
    pub updated_at: Timespec,
    pub created_at: Timespec,
    pub downloads: i32,
    pub description: Option<String>,
    pub homepage: Option<String>,
    pub documentation: Option<String>,
    pub readme: Option<String>,
    pub license: Option<String>,
    pub repository: Option<String>,
    pub max_upload_size: Option<i32>,
}

/// We literally never want to select `textsearchable_index_col`
/// so we provide this type and constant to pass to `.select`
type AllColumns = (crates::id,
                   crates::name,
                   crates::updated_at,
                   crates::created_at,
                   crates::downloads,
                   crates::description,
                   crates::homepage,
                   crates::documentation,
                   crates::readme,
                   crates::license,
                   crates::repository,
                   crates::max_upload_size);

pub const ALL_COLUMNS: AllColumns = (
    crates::id,
    crates::name,
    crates::updated_at,
    crates::created_at,
    crates::downloads,
    crates::description,
    crates::homepage,
    crates::documentation,
    crates::readme,
    crates::license,
    crates::repository,
    crates::max_upload_size,
);

pub const MAX_NAME_LENGTH: usize = 64;

type CrateQuery<'a> = crates::BoxedQuery<'a, Pg, <AllColumns as Expression>::SqlType>;

#[derive(RustcEncodable, RustcDecodable)]
pub struct EncodableCrate {
    pub id: String,
    pub name: String,
    pub updated_at: String,
    pub versions: Option<Vec<i32>>,
    pub keywords: Option<Vec<String>>,
    pub categories: Option<Vec<String>>,
    pub badges: Option<Vec<EncodableBadge>>,
    pub created_at: String,
    pub downloads: i32,
    pub max_version: String,
    pub description: Option<String>,
    pub homepage: Option<String>,
    pub documentation: Option<String>,
    pub repository: Option<String>,
    pub links: CrateLinks,
    pub exact_match: bool,
}

#[derive(RustcEncodable, RustcDecodable)]
pub struct CrateLinks {
    pub version_downloads: String,
    pub versions: Option<String>,
    pub owners: Option<String>,
    pub reverse_dependencies: String,
}

#[derive(Insertable, AsChangeset, Default)]
#[table_name = "crates"]
#[primary_key(name, max_upload_size)] // This is actually just to skip updating them
pub struct NewCrate<'a> {
    pub name: &'a str,
    pub description: Option<&'a str>,
    pub homepage: Option<&'a str>,
    pub documentation: Option<&'a str>,
    pub readme: Option<&'a str>,
    pub repository: Option<&'a str>,
    pub max_upload_size: Option<i32>,
    pub license: Option<&'a str>,
}

impl<'a> NewCrate<'a> {
    pub fn create_or_update(
        self,
        conn: &PgConnection,
        uploader: i32,
    ) -> CargoResult<Crate> {
        use diesel::update;

        self.validate()?;
        self.ensure_name_not_reserved(conn)?;

        conn.transaction(|| {
            // To avoid race conditions, we try to insert
            // first so we know whether to add an owner
            if let Some(krate) = self.save_new_crate(conn, uploader)? {
                return Ok(krate);
            }

            let target = crates::table.filter(canon_crate_name(crates::name).eq(
                canon_crate_name(self.name),
            ));
            update(target)
                .set(&self)
                .returning(ALL_COLUMNS)
                .get_result(conn)
                .map_err(Into::into)
        })
    }

    fn validate(&self) -> CargoResult<()> {
        fn validate_url(url: Option<&str>, field: &str) -> CargoResult<()> {
            let url = match url {
                Some(s) => s,
                None => return Ok(()),
            };
            let url = Url::parse(url).map_err(|_| {
                human(&format_args!("`{}` is not a valid url: `{}`", field, url))
            })?;
            match &url.scheme()[..] {
                "http" | "https" => {}
                s => {
                    return Err(human(&format_args!(
                        "`{}` has an invalid url \
                                                    scheme: `{}`",
                        field,
                        s
                    )))
                }
            }
            if url.cannot_be_a_base() {
                return Err(human(&format_args!(
                    "`{}` must have relative scheme \
                                               data: {}",
                    field,
                    url
                )));
            }
            Ok(())
        }

        validate_url(self.homepage, "homepage")?;
        validate_url(self.documentation, "documentation")?;
        validate_url(self.repository, "repository")?;
        Ok(())
    }

    fn ensure_name_not_reserved(&self, conn: &PgConnection) -> CargoResult<()> {
        use schema::reserved_crate_names::dsl::*;
        use diesel::select;
        use diesel::expression::dsl::exists;

        let reserved_name = select(exists(
            reserved_crate_names.filter(canon_crate_name(name).eq(
                canon_crate_name(
                    self.name,
                ),
            )),
        )).get_result::<bool>(conn)?;
        if reserved_name {
            Err(human("cannot upload a crate with a reserved name"))
        } else {
            Ok(())
        }
    }

    fn save_new_crate(&self, conn: &PgConnection, user_id: i32) -> CargoResult<Option<Crate>> {
        use schema::crates::dsl::*;
        use diesel::insert;

        conn.transaction(|| {
            let maybe_inserted = insert(&self.on_conflict_do_nothing())
                .into(crates)
                .returning(ALL_COLUMNS)
                .get_result::<Crate>(conn)
                .optional()?;

            if let Some(ref krate) = maybe_inserted {
                let owner = CrateOwner {
                    crate_id: krate.id,
                    owner_id: user_id,
                    created_by: user_id,
                    owner_kind: OwnerKind::User as i32,
                };
                insert(&owner).into(crate_owners::table).execute(conn)?;
            }

            Ok(maybe_inserted)
        })
    }
}

impl Crate {
    pub fn by_name(name: &str) -> CrateQuery {
        Crate::all()
            .filter(canon_crate_name(crates::name).eq(canon_crate_name(name)))
            .into_boxed()
    }

    pub fn all() -> Select<crates::table, AllColumns> {
        crates::table.select(ALL_COLUMNS)
    }

    pub fn find_by_name(conn: &GenericConnection, name: &str) -> CargoResult<Crate> {
        let stmt = conn.prepare(
            "SELECT * FROM crates \
                                      WHERE canon_crate_name(name) =
                                            canon_crate_name($1) LIMIT 1",
        )?;
        let rows = stmt.query(&[&name])?;
        let row = rows.iter().next();
        let row = row.chain_error(|| NotFound)?;
        Ok(Model::from_row(&row))
    }

    // This is cleaned up by the diesel port
    #[cfg_attr(feature = "lint", allow(too_many_arguments))]
    pub fn find_or_insert(
        conn: &GenericConnection,
        name: &str,
        user_id: i32,
        description: &Option<String>,
        homepage: &Option<String>,
        documentation: &Option<String>,
        readme: &Option<String>,
        repository: &Option<String>,
        license: &Option<String>,
        license_file: &Option<String>,
        max_upload_size: Option<i32>,
    ) -> CargoResult<Crate> {
        let description = description.as_ref().map(|s| &s[..]);
        let homepage = homepage.as_ref().map(|s| &s[..]);
        let documentation = documentation.as_ref().map(|s| &s[..]);
        let readme = readme.as_ref().map(|s| &s[..]);
        let repository = repository.as_ref().map(|s| &s[..]);
        let mut license = license.as_ref().map(|s| &s[..]);
        let license_file = license_file.as_ref().map(|s| &s[..]);
        validate_url(homepage, "homepage")?;
        validate_url(documentation, "documentation")?;
        validate_url(repository, "repository")?;

        match license {
            // If a license is given, validate it to make sure it's actually a
            // valid license
            Some(..) => validate_license(license)?,

            // If no license is given, but a license file is given, flag this
            // crate as having a nonstandard license. Note that we don't
            // actually do anything else with license_file currently.
            None if license_file.is_some() => {
                license = Some("non-standard");
            }

            None => {}
        }

        // TODO: like with users, this is sadly racy
        let stmt = conn.prepare(
            "UPDATE crates
                                         SET documentation = $1,
                                             homepage = $2,
                                             description = $3,
                                             readme = $4,
                                             license = $5,
                                             repository = $6
                                       WHERE canon_crate_name(name) =
                                             canon_crate_name($7)
                                   RETURNING *",
        )?;
        let rows = stmt.query(
            &[
                &documentation,
                &homepage,
                &description,
                &readme,
                &license,
                &repository,
                &name,
            ],
        )?;
        if let Some(row) = rows.iter().next() {
            return Ok(Model::from_row(&row));
        }

        let stmt = conn.prepare(
            "SELECT 1 FROM reserved_crate_names
                                 WHERE canon_crate_name(name) =
                                       canon_crate_name($1)",
        )?;
        let rows = stmt.query(&[&name])?;
        if !rows.is_empty() {
            return Err(human("cannot upload a crate with a reserved name"));
        }

        let stmt = conn.prepare(
            "INSERT INTO crates
                                      (name, description, homepage,
                                       documentation, readme,
                                       repository, license, max_upload_size)
                                      VALUES ($1, $2, $3, $4, $5, $6, $7, $8)
                                      RETURNING *",
        )?;
        let rows = stmt.query(
            &[
                &name,
                &description,
                &homepage,
                &documentation,
                &readme,
                &repository,
                &license,
                &max_upload_size,
            ],
        )?;
        let ret: Crate = Model::from_row(&rows.iter().next().chain_error(
            || internal("no crate returned"),
        )?);

        conn.execute(
            "INSERT INTO crate_owners
                           (crate_id, owner_id, created_by, owner_kind)
                           VALUES ($1, $2, $2, $3)",
            &[&ret.id, &user_id, &(OwnerKind::User as i32)],
        )?;
        return Ok(ret);

        fn validate_url(url: Option<&str>, field: &str) -> CargoResult<()> {
            let url = match url {
                Some(s) => s,
                None => return Ok(()),
            };
            let url = Url::parse(url).map_err(|_| {
                human(&format_args!("`{}` is not a valid url: `{}`", field, url))
            })?;
            match &url.scheme()[..] {
                "http" | "https" => {}
                s => {
                    return Err(human(&format_args!(
                        "`{}` has an invalid url \
                                               scheme: `{}`",
                        field,
                        s
                    )))
                }
            }
            if url.cannot_be_a_base() {
                return Err(human(&format_args!(
                    "`{}` must have relative scheme \
                                                        data: {}",
                    field,
                    url
                )));
            }
            Ok(())
        }

        fn validate_license(license: Option<&str>) -> CargoResult<()> {
            license
                .iter()
                .flat_map(|s| s.split('/'))
                .map(license_exprs::validate_license_expr)
                .collect::<Result<Vec<_>, _>>()
                .map(|_| ())
                .map_err(|e| {
                    human(&format_args!(
                        "{}; see http://opensource.org/licenses \
                                                  for options, and http://spdx.org/licenses/ \
                                                  for their identifiers",
                        e
                    ))
                })
        }

    }

    pub fn valid_name(name: &str) -> bool {
        let under_max_length = name.chars().take(MAX_NAME_LENGTH + 1).count() <= MAX_NAME_LENGTH;
        Crate::valid_ident(name) && under_max_length
    }

    fn valid_ident(name: &str) -> bool {
        if name.is_empty() {
            return false;
        }
        name.chars().next().unwrap().is_alphabetic() &&
            name.chars().all(
                |c| c.is_alphanumeric() || c == '_' || c == '-',
            ) && name.chars().all(|c| c.is_ascii())
    }

    pub fn valid_feature_name(name: &str) -> bool {
        let mut parts = name.split('/');
        match parts.next() {
            Some(part) if !Crate::valid_ident(part) => return false,
            None => return false,
            _ => {}
        }
        match parts.next() {
            Some(part) if !Crate::valid_ident(part) => return false,
            _ => {}
        }
        parts.next().is_none()
    }

    pub fn minimal_encodable(
        self,
        max_version: semver::Version,
        badges: Option<Vec<Badge>>,
        exact_match: bool,
    ) -> EncodableCrate {
        self.encodable(max_version, None, None, None, badges, exact_match)
    }

    pub fn encodable(
        self,
        max_version: semver::Version,
        versions: Option<Vec<i32>>,
        keywords: Option<&[Keyword]>,
        categories: Option<&[Category]>,
        badges: Option<Vec<Badge>>,
        exact_match: bool,
    ) -> EncodableCrate {
        let Crate {
            name,
            created_at,
            updated_at,
            downloads,
            description,
            homepage,
            documentation,
            repository,
            ..
        } = self;
        let versions_link = match versions {
            Some(..) => None,
            None => Some(format!("/api/v1/crates/{}/versions", name)),
        };
        let keyword_ids = keywords.map(|kws| kws.iter().map(|kw| kw.keyword.clone()).collect());
        let category_ids = categories.map(|cats| cats.iter().map(|cat| cat.slug.clone()).collect());
        let badges = badges.map(|bs| bs.into_iter().map(|b| b.encodable()).collect());
        EncodableCrate {
            id: name.clone(),
            name: name.clone(),
            updated_at: ::encode_time(updated_at),
            created_at: ::encode_time(created_at),
            downloads: downloads,
            versions: versions,
            keywords: keyword_ids,
            categories: category_ids,
            badges: badges,
            max_version: max_version.to_string(),
            documentation: documentation,
            homepage: homepage,
            exact_match: exact_match,
            description: description,
            repository: repository,
            links: CrateLinks {
                version_downloads: format!("/api/v1/crates/{}/downloads", name),
                versions: versions_link,
                owners: Some(format!("/api/v1/crates/{}/owners", name)),
                reverse_dependencies: format!("/api/v1/crates/{}/reverse_dependencies", name),
            },
        }
    }

    pub fn max_version(&self, conn: &PgConnection) -> CargoResult<semver::Version> {
        use schema::versions::dsl::*;

        let vs = Version::belonging_to(self)
            .select(num)
            .filter(yanked.eq(false))
            .load::<String>(conn)?
            .into_iter()
            .map(|s| semver::Version::parse(&s).unwrap());
        Ok(Version::max(vs))
    }

    pub fn max_version_old(&self, conn: &GenericConnection) -> CargoResult<semver::Version> {
        let stmt = conn.prepare(
            "SELECT num FROM versions WHERE crate_id = $1
                                 AND yanked = 'f'",
        )?;
        let rows = stmt.query(&[&self.id])?;
        Ok(Version::max(
            rows.iter().map(|r| r.get::<_, String>("num")).map(|s| {
                semver::Version::parse(&s).unwrap()
            }),
        ))
    }

    pub fn versions(&self, conn: &GenericConnection) -> CargoResult<Vec<Version>> {
        let stmt = conn.prepare(
            "SELECT * FROM versions \
                                      WHERE crate_id = $1",
        )?;
        let rows = stmt.query(&[&self.id])?;
        let mut ret = rows.iter()
            .map(|r| Model::from_row(&r))
            .collect::<Vec<Version>>();
        ret.sort_by(|a, b| b.num.cmp(&a.num));
        Ok(ret)
    }

    pub fn owners(&self, conn: &PgConnection) -> CargoResult<Vec<Owner>> {
        let base_query = CrateOwner::belonging_to(self).filter(crate_owners::deleted.eq(false));
        let users = base_query
            .inner_join(users::table)
            .select(users::all_columns)
            .filter(crate_owners::owner_kind.eq(OwnerKind::User as i32))
            .load(conn)?
            .into_iter()
            .map(Owner::User);
        let teams = base_query
            .inner_join(teams::table)
            .select(teams::all_columns)
            .filter(crate_owners::owner_kind.eq(OwnerKind::Team as i32))
            .load(conn)?
            .into_iter()
            .map(Owner::Team);

        Ok(users.chain(teams).collect())
    }

    pub fn owners_old(&self, conn: &GenericConnection) -> CargoResult<Vec<Owner>> {
        let stmt = conn.prepare(
            "SELECT * FROM users
                                      INNER JOIN crate_owners
                                         ON crate_owners.owner_id = users.id
                                      WHERE crate_owners.crate_id = $1
                                        AND crate_owners.deleted = FALSE
                                        AND crate_owners.owner_kind = $2",
        )?;
        let user_rows = stmt.query(&[&self.id, &(OwnerKind::User as i32)])?;

        let stmt = conn.prepare(
            "SELECT * FROM teams
                                      INNER JOIN crate_owners
                                         ON crate_owners.owner_id = teams.id
                                      WHERE crate_owners.crate_id = $1
                                        AND crate_owners.deleted = FALSE
                                        AND crate_owners.owner_kind = $2",
        )?;
        let team_rows = stmt.query(&[&self.id, &(OwnerKind::Team as i32)])?;

        let mut owners = vec![];
        owners.extend(user_rows.iter().map(|r| Owner::User(Model::from_row(&r))));
        owners.extend(team_rows.iter().map(|r| Owner::Team(Model::from_row(&r))));
        Ok(owners)
    }

    pub fn owner_add(
        &self,
        app: &App,
        conn: &PgConnection,
        req_user: &User,
        login: &str,
    ) -> CargoResult<()> {
        let owner = match Owner::find_by_login(conn, login) {
            Ok(owner @ Owner::User(_)) => owner,
            Ok(Owner::Team(team)) => {
                if team.contains_user(app, req_user)? {
                    Owner::Team(team)
                } else {
                    return Err(human(&format_args!(
                        "only members of {} can add it as \
                                          an owner",
                        login
                    )));
                }
            }
            Err(err) => {
                if login.contains(':') {
                    Owner::Team(Team::create(app, conn, login, req_user)?)
                } else {
                    return Err(err);
                }
            }
        };

        let crate_owner = CrateOwner {
            crate_id: self.id,
            owner_id: owner.id(),
            created_by: req_user.id,
            owner_kind: owner.kind() as i32,
        };
        diesel::insert(&crate_owner.on_conflict(
            crate_owners::table.primary_key(),
            do_update().set(crate_owners::deleted.eq(false)),
        )).into(crate_owners::table)
            .execute(conn)?;

        Ok(())
    }

    pub fn owner_remove(
        &self,
        conn: &PgConnection,
        _req_user: &User,
        login: &str,
    ) -> CargoResult<()> {
        let owner = Owner::find_by_login(conn, login).map_err(|_| {
            human(&format_args!("could not find owner with login `{}`", login))
        })?;
        let target = crate_owners::table.find((self.id(), owner.id(), owner.kind() as i32));
        diesel::update(target)
            .set(crate_owners::deleted.eq(true))
            .execute(conn)?;
        Ok(())
    }

    pub fn add_version(
        &mut self,
        conn: &GenericConnection,
        ver: &semver::Version,
        features: &HashMap<String, Vec<String>>,
        authors: &[String],
    ) -> CargoResult<Version> {
        if Version::find_by_num(conn, self.id, ver)?.is_some() {
            return Err(human(
                &format_args!("crate version `{}` is already uploaded", ver),
            ));
        }
        Version::insert(conn, self.id, ver, features, authors)
    }

    pub fn keywords(&self, conn: &GenericConnection) -> CargoResult<Vec<Keyword>> {
        let stmt = conn.prepare(
            "SELECT keywords.* FROM keywords
                                      LEFT JOIN crates_keywords
                                      ON keywords.id = crates_keywords.keyword_id
                                      WHERE crates_keywords.crate_id = $1",
        )?;
        let rows = stmt.query(&[&self.id])?;
        Ok(rows.iter().map(|r| Model::from_row(&r)).collect())
    }

    pub fn categories(&self, conn: &GenericConnection) -> CargoResult<Vec<Category>> {
        let stmt = conn.prepare(
            "SELECT categories.* FROM categories \
                                      LEFT JOIN crates_categories \
                                      ON categories.id = \
                                         crates_categories.category_id \
                                      WHERE crates_categories.crate_id = $1",
        )?;
        let rows = stmt.query(&[&self.id])?;
        Ok(rows.iter().map(|r| Model::from_row(&r)).collect())
    }

    pub fn badges(&self, conn: &PgConnection) -> QueryResult<Vec<Badge>> {
        badges::table.filter(badges::crate_id.eq(self.id)).load(
            conn,
        )
    }

    /// Returns (dependency, dependent crate name, dependent crate downloads)
    pub fn reverse_dependencies(
        &self,
        conn: &GenericConnection,
        offset: i64,
        limit: i64,
    ) -> CargoResult<(Vec<ReverseDependency>, i64)> {
        let stmt = conn.prepare(include_str!("krate_reverse_dependencies.sql"))?;

        let rows = stmt.query(&[&self.id, &offset, &limit])?;
        let cnt = if rows.is_empty() {
            0i64
        } else {
            rows.get(0).get("total")
        };
        let vec: Vec<_> = rows.iter().map(|r| Model::from_row(&r)).collect();

        Ok((vec, cnt))
    }
}

impl Model for Crate {
    fn from_row(row: &Row) -> Crate {
        Crate {
            id: row.get("id"),
            name: row.get("name"),
            updated_at: row.get("updated_at"),
            created_at: row.get("created_at"),
            downloads: row.get("downloads"),
            description: row.get("description"),
            documentation: row.get("documentation"),
            homepage: row.get("homepage"),
            readme: row.get("readme"),
            license: row.get("license"),
            repository: row.get("repository"),
            max_upload_size: row.get("max_upload_size"),
        }
    }
    fn table_name(_: Option<Crate>) -> &'static str {
        "crates"
    }
}

/// Handles the `GET /crates` route.
#[allow(trivial_casts)]
pub fn index(req: &mut Request) -> CargoResult<Response> {
    use diesel::expression::dsl::sql;
    use diesel::types::{BigInt, Bool};

    let conn = req.db_conn()?;
    let (offset, limit) = req.pagination(10, 100)?;
    let params = req.query();
    let sort = params.get("sort").map(|s| &**s).unwrap_or("alpha");

    let mut query = crates::table
        .select((
            ALL_COLUMNS,
            sql::<BigInt>("COUNT(*) OVER ()"),
            sql::<Bool>("false"),
        ))
        .limit(limit)
        .offset(offset)
        .into_boxed();

    if sort == "downloads" {
        query = query.order(crates::downloads.desc())
    } else {
        query = query.order(crates::name.asc())
    }

    if let Some(q_string) = params.get("q") {
        let q = plainto_tsquery(q_string);
        query = query.filter(q.matches(crates::textsearchable_index_col).or(
            crates::name.eq(
                q_string,
            ),
        ));

        query = query.select((
            ALL_COLUMNS,
            sql::<BigInt>("COUNT(*) OVER()"),
            crates::name.eq(q_string),
        ));
        let perfect_match = crates::name.eq(q_string).desc();
        if sort == "downloads" {
            query = query.order((perfect_match, crates::downloads.desc()));
        } else {
            let rank = ts_rank_cd(crates::textsearchable_index_col, q);
            query = query.order((perfect_match, rank.desc()))
        }
    }

    if let Some(cat) = params.get("category") {
        query = query.filter(
            crates::id.eq_any(
                crates_categories::table
                    .select(crates_categories::crate_id)
                    .inner_join(categories::table)
                    .filter(categories::slug.eq(cat).or(categories::slug.like(format!(
                        "{}::%",
                        cat
                    )))),
            ),
        );
    }

    if let Some(kw) = params.get("keyword") {
        query = query.filter(
            crates::id.eq_any(
                crates_keywords::table
                    .select(crates_keywords::crate_id)
                    .inner_join(keywords::table)
                    .filter(::lower(keywords::keyword).eq(::lower(kw))),
            ),
        );
    } else if let Some(letter) = params.get("letter") {
        let pattern = format!(
            "{}%",
            letter
                .chars()
                .next()
                .unwrap()
                .to_lowercase()
                .collect::<String>()
        );
        query = query.filter(canon_crate_name(crates::name).like(pattern));
    } else if let Some(user_id) = params.get("user_id").and_then(|s| s.parse::<i32>().ok()) {
        query = query.filter(
            crates::id.eq_any(
                crate_owners::table
                    .select(crate_owners::crate_id)
                    .filter(crate_owners::owner_id.eq(user_id))
                    .filter(crate_owners::owner_kind.eq(OwnerKind::User as i32)),
            ),
        );
    } else if params.get("following").is_some() {
        query = query.filter(crates::id.eq_any(
            follows::table.select(follows::crate_id).filter(
                follows::user_id.eq(req.user()?.id),
            ),
        ));
    }

    let data = query.load::<(Crate, i64, bool)>(&*conn)?;
    let total = data.get(0).map(|&(_, t, _)| t).unwrap_or(0);
    let crates = data.iter()
        .map(|&(ref c, _, _)| c.clone())
        .collect::<Vec<_>>();
    let perfect_matches = data.into_iter().map(|(_, _, b)| b).collect::<Vec<_>>();

    let versions = Version::belonging_to(&crates)
        .load::<Version>(&*conn)?
        .grouped_by(&crates)
        .into_iter()
        .map(|versions| Version::max(versions.into_iter().map(|v| v.num)));

    let crates = versions
        .zip(crates)
        .zip(perfect_matches)
        .map(|((max_version, krate), perfect_match)| {
            // FIXME: If we add crate_id to the Badge enum we can eliminate
            // this N+1
            let badges = badges::table
                .filter(badges::crate_id.eq(krate.id))
                .load::<Badge>(&*conn)?;
            Ok(krate.minimal_encodable(
                max_version,
                Some(badges),
                perfect_match,
            ))
        })
        .collect::<Result<_, ::diesel::result::Error>>()?;

    #[derive(RustcEncodable)]
    struct R {
        crates: Vec<EncodableCrate>,
        meta: Meta,
    }
    #[derive(RustcEncodable)]
    struct Meta {
        total: i64,
    }

    Ok(req.json(&R {
        crates: crates,
        meta: Meta { total: total },
    }))
}

/// Handles the `GET /summary` route.
pub fn summary(req: &mut Request) -> CargoResult<Response> {
    use schema::crates::dsl::*;

    let conn = req.db_conn()?;
    let num_crates = crates.count().get_result(&*conn)?;
    let num_downloads = metadata::table
        .select(metadata::total_downloads)
        .get_result(&*conn)?;

    let encode_crates = |krates: Vec<Crate>| -> CargoResult<Vec<_>> {
        Version::belonging_to(&krates)
            .filter(versions::yanked.eq(false))
            .load::<Version>(&*conn)?
            .grouped_by(&krates)
            .into_iter()
            .map(|versions| Version::max(versions.into_iter().map(|v| v.num)))
            .zip(krates)
            .map(|(max_version, krate)| {
                Ok(krate.minimal_encodable(max_version, None, false))
            })
            .collect()
    };

    let new_crates = crates
        .order(created_at.desc())
        .select(ALL_COLUMNS)
        .limit(10)
        .load(&*conn)?;
    let just_updated = crates
        .filter(updated_at.ne(created_at))
        .order(updated_at.desc())
        .select(ALL_COLUMNS)
        .limit(10)
        .load(&*conn)?;
    let most_downloaded = crates
        .order(downloads.desc())
        .select(ALL_COLUMNS)
        .limit(10)
        .load(&*conn)?;

    let popular_keywords = keywords::table
        .order(keywords::crates_cnt.desc())
        .limit(10)
        .load(&*conn)?
        .into_iter()
        .map(Keyword::encodable)
        .collect();

    let popular_categories = Category::toplevel(&conn, "crates", 10, 0)?
        .into_iter()
        .map(Category::encodable)
        .collect();

    #[derive(RustcEncodable)]
    struct R {
        num_downloads: i64,
        num_crates: i64,
        new_crates: Vec<EncodableCrate>,
        most_downloaded: Vec<EncodableCrate>,
        just_updated: Vec<EncodableCrate>,
        popular_keywords: Vec<EncodableKeyword>,
        popular_categories: Vec<EncodableCategory>,
    }
    Ok(req.json(&R {
        num_downloads: num_downloads,
        num_crates: num_crates,
        new_crates: encode_crates(new_crates)?,
        most_downloaded: encode_crates(most_downloaded)?,
        just_updated: encode_crates(just_updated)?,
        popular_keywords: popular_keywords,
        popular_categories: popular_categories,
    }))
}

/// Handles the `GET /crates/:crate_id` route.
pub fn show(req: &mut Request) -> CargoResult<Response> {
    let name = &req.params()["crate_id"];
    let conn = req.db_conn()?;
    let krate = Crate::by_name(name).first::<Crate>(&*conn)?;

    let mut versions = Version::belonging_to(&krate).load::<Version>(&*conn)?;
    versions.sort_by(|a, b| b.num.cmp(&a.num));
    let ids = versions.iter().map(|v| v.id).collect();

    let kws = CrateKeyword::belonging_to(&krate)
        .inner_join(keywords::table)
        .select(keywords::all_columns)
        .load(&*conn)?;
    let cats = CrateCategory::belonging_to(&krate)
        .inner_join(categories::table)
        .select(categories::all_columns)
        .load(&*conn)?;

    let badges = badges::table.filter(badges::crate_id.eq(krate.id)).load(
        &*conn,
    )?;
    let max_version = krate.max_version(&conn)?;

    #[derive(RustcEncodable)]
    struct R {
        krate: EncodableCrate,
        versions: Vec<EncodableVersion>,
        keywords: Vec<EncodableKeyword>,
        categories: Vec<EncodableCategory>,
    }
    Ok(
        req.json(&R {
            krate: krate.clone().encodable(
                max_version,
                Some(ids),
                Some(&kws),
                Some(&cats),
                Some(badges),
                false,
            ),
            versions: versions
                .into_iter()
                .map(|v| v.encodable(&krate.name))
                .collect(),
            keywords: kws.into_iter().map(|k| k.encodable()).collect(),
            categories: cats.into_iter().map(|k| k.encodable()).collect(),
        }),
    )
}

/// Handles the `PUT /crates/new` route.
pub fn new(req: &mut Request) -> CargoResult<Response> {
    let app = req.app().clone();
    let (new_crate, user) = parse_new_headers(req)?;

    let name = &*new_crate.name;
    let vers = &*new_crate.vers;
    let features = new_crate
        .features
        .iter()
        .map(|(k, v)| {
            (
                k[..].to_string(),
                v.iter().map(|v| v[..].to_string()).collect(),
            )
        })
        .collect::<HashMap<String, Vec<String>>>();
    let keywords = new_crate
        .keywords
        .as_ref()
        .map(|kws| kws.iter().map(|kw| &**kw).collect())
        .unwrap_or_else(Vec::new);

    let categories = new_crate.categories.as_ref().map(|s| &s[..]).unwrap_or(&[]);
    let categories: Vec<_> = categories.iter().map(|k| &**k).collect();

    let conn = req.db_conn()?;
    conn.transaction(|| {
        // Persist the new crate, if it doesn't already exist
        let persist = NewCrate {
            name: name,
            description: new_crate.description.as_ref().map(|s| &**s),
            homepage: new_crate.homepage.as_ref().map(|s| &**s),
            documentation: new_crate.documentation.as_ref().map(|s| &**s),
            readme: new_crate.readme.as_ref().map(|s| &**s),
            repository: new_crate.repository.as_ref().map(|s| &**s),   
            license: new_crate.license.as_ref().map(|s| &**s), 
            max_upload_size: None,
        };

        let license_file = new_crate.license_file.as_ref().map(|s| &**s);
        let krate = persist.create_or_update(&conn, user.id)?;

        let owners = krate.owners(&conn)?;
        if rights(req.app(), &owners, &user)? < Rights::Publish {
            return Err(human(
                "crate name has already been claimed by \
                              another user",
            ));
        }

        if krate.name != name {
            return Err(human(
                &format_args!("crate was previously named `{}`", krate.name),
            ));
        }

        let length = req.content_length().chain_error(|| {
            human("missing header: Content-Length")
        })?;
        let max = krate.max_upload_size.map(|m| m as u64).unwrap_or(
            app.config
                .max_upload_size,
        );
        if length > max {
            return Err(human(&format_args!("max upload size is: {}", max)));
        }

        // This is only redundant for now. Eventually the duplication will be removed.
        let license = new_crate.license.clone();

        // Persist the new version of this crate
        let version = NewVersion::new(krate.id, vers, &features, license, license_file)?.save(
<<<<<<< HEAD
            &conn,
=======
            &conn, 
>>>>>>> db1ab7ed
            &new_crate
                .authors
        )?;

        // Link this new version to all dependencies
        let git_deps = dependency::add_dependencies(&conn, &new_crate.deps, version.id)?;

        // Update all keywords for this crate
        Keyword::update_crate(&conn, &krate, &keywords)?;

        // Update all categories for this crate, collecting any invalid categories
        // in order to be able to warn about them
        let ignored_invalid_categories = Category::update_crate(&conn, &krate, &categories)?;

        // Update all badges for this crate, collecting any invalid badges in
        // order to be able to warn about them
        let ignored_invalid_badges = Badge::update_crate(&conn, &krate, new_crate.badges.as_ref())?;
        let max_version = krate.max_version(&conn)?;

        // Upload the crate, return way to delete the crate from the server
        // If the git commands fail below, we shouldn't keep the crate on the
        // server.
        let (cksum, mut bomb) = app.config.uploader.upload(req, &krate, max, vers)?;

        // Register this crate in our local git repo.
        let git_crate = git::Crate {
            name: name.to_string(),
            vers: vers.to_string(),
            cksum: cksum.to_hex(),
            features: features,
            deps: git_deps,
            yanked: Some(false),
        };
        git::add_crate(&**req.app(), &git_crate).chain_error(|| {
            internal(&format_args!(
                "could not add crate `{}` to the git repo",
                name
            ))
        })?;

        // Now that we've come this far, we're committed!
        bomb.path = None;

        #[derive(RustcEncodable)]
        struct Warnings<'a> {
            invalid_categories: Vec<&'a str>,
            invalid_badges: Vec<&'a str>,
        }
        let warnings = Warnings {
            invalid_categories: ignored_invalid_categories,
            invalid_badges: ignored_invalid_badges,
        };

        #[derive(RustcEncodable)]
        struct R<'a> {
            krate: EncodableCrate,
            warnings: Warnings<'a>,
        }
        Ok(req.json(&R {
            krate: krate.minimal_encodable(max_version, None, false),
            warnings: warnings,
        }))
    })
}

fn parse_new_headers(req: &mut Request) -> CargoResult<(upload::NewCrate, User)> {
    // Read the json upload request
    let amt = read_le_u32(req.body())? as u64;
    let max = req.app().config.max_upload_size;
    if amt > max {
        return Err(human(&format_args!("max upload size is: {}", max)));
    }
    let mut json = vec![0; amt as usize];
    read_fill(req.body(), &mut json)?;
    let json = String::from_utf8(json).map_err(|_| {
        human("json body was not valid utf-8")
    })?;
    let new: upload::NewCrate = json::decode(&json).map_err(|e| {
        human(&format_args!("invalid upload request: {:?}", e))
    })?;

    // Make sure required fields are provided
    fn empty(s: Option<&String>) -> bool {
        s.map_or(true, |s| s.is_empty())
    }
    let mut missing = Vec::new();

    if empty(new.description.as_ref()) {
        missing.push("description");
    }
    if empty(new.license.as_ref()) && empty(new.license_file.as_ref()) {
        missing.push("license");
    }
    if new.authors.iter().all(|s| s.is_empty()) {
        missing.push("authors");
    }
    if !missing.is_empty() {
        return Err(human(&format_args!(
            "missing or empty metadata fields: {}. Please \
            see http://doc.crates.io/manifest.html#package-metadata for \
            how to upload metadata",
            missing.join(", ")
        )));
    }

    let user = req.user()?;
    Ok((new, user.clone()))
}

/// Handles the `GET /crates/:crate_id/:version/download` route.
pub fn download(req: &mut Request) -> CargoResult<Response> {
    let crate_name = &req.params()["crate_id"];
    let version = &req.params()["version"];

    // If we are a mirror, ignore failure to update download counts.
    // API-only mirrors won't have any crates in their database, and
    // incrementing the download count will look up the crate in the
    // database. Mirrors just want to pass along a redirect URL.
    if req.app().config.mirror == Replica::ReadOnlyMirror {
        let _ = increment_download_counts(req, crate_name, version);
    } else {
        increment_download_counts(req, crate_name, version)?;
    }

    let redirect_url = req.app()
        .config
        .uploader
        .crate_location(crate_name, version)
        .ok_or_else(|| human("crate files not found"))?;

    if req.wants_json() {
        #[derive(RustcEncodable)]
        struct R {
            url: String,
        }
        Ok(req.json(&R { url: redirect_url }))
    } else {
        Ok(req.redirect(redirect_url))
    }
}

fn increment_download_counts(req: &Request, crate_name: &str, version: &str) -> CargoResult<()> {
    use self::versions::dsl::*;

    let conn = req.db_conn()?;
    let version_id = versions
        .select(id)
        .filter(crate_id.eq_any(
            Crate::by_name(crate_name).select(crates::id),
        ))
        .filter(num.eq(version))
        .first(&*conn)?;

    VersionDownload::create_or_increment(version_id, &conn)?;
    Ok(())
}

/// Handles the `GET /crates/:crate_id/downloads` route.
pub fn downloads(req: &mut Request) -> CargoResult<Response> {
    use diesel::expression::dsl::*;
    use diesel::types::BigInt;

    let crate_name = &req.params()["crate_id"];
    let conn = req.db_conn()?;
    let krate = Crate::by_name(crate_name).first::<Crate>(&*conn)?;

    let mut versions = Version::belonging_to(&krate).load::<Version>(&*conn)?;
    versions.sort_by(|a, b| b.num.cmp(&a.num));
    let (latest_five, rest) = versions.split_at(cmp::min(5, versions.len()));

    let downloads = VersionDownload::belonging_to(latest_five)
        .filter(version_downloads::date.gt(date(now - 90.days())))
        .order(version_downloads::date.asc())
        .load(&*conn)?
        .into_iter()
        .map(VersionDownload::encodable)
        .collect::<Vec<_>>();

    let sum_downloads = sql::<BigInt>("SUM(version_downloads.downloads)");
    let extra = VersionDownload::belonging_to(rest)
        .select((
            to_char(version_downloads::date, "YYYY-MM-DD"),
            sum_downloads,
        ))
        .filter(version_downloads::date.gt(date(now - 90.days())))
        .group_by(version_downloads::date)
        .order(version_downloads::date.asc())
        .load::<ExtraDownload>(&*conn)?;

    #[derive(RustcEncodable, Queryable)]
    struct ExtraDownload {
        date: String,
        downloads: i64,
    }
    #[derive(RustcEncodable)]
    struct R {
        version_downloads: Vec<EncodableVersionDownload>,
        meta: Meta,
    }
    #[derive(RustcEncodable)]
    struct Meta {
        extra_downloads: Vec<ExtraDownload>,
    }
    let meta = Meta { extra_downloads: extra };
    Ok(req.json(&R {
        version_downloads: downloads,
        meta: meta,
    }))
}

#[derive(Insertable, Queryable, Identifiable, Associations)]
#[belongs_to(User)]
#[primary_key(user_id, crate_id)]
#[table_name = "follows"]
pub struct Follow {
    user_id: i32,
    crate_id: i32,
}

fn follow_target(req: &mut Request) -> CargoResult<Follow> {
    let user = req.user()?;
    let conn = req.db_conn()?;
    let crate_name = &req.params()["crate_id"];
    let crate_id = Crate::by_name(crate_name).select(crates::id).first(&*conn)?;
    Ok(Follow {
        user_id: user.id,
        crate_id: crate_id,
    })
}

/// Handles the `PUT /crates/:crate_id/follow` route.
pub fn follow(req: &mut Request) -> CargoResult<Response> {
    let follow = follow_target(req)?;
    let conn = req.db_conn()?;
    diesel::insert(&follow.on_conflict_do_nothing())
        .into(follows::table)
        .execute(&*conn)?;
    #[derive(RustcEncodable)]
    struct R {
        ok: bool,
    }
    Ok(req.json(&R { ok: true }))
}

/// Handles the `DELETE /crates/:crate_id/follow` route.
pub fn unfollow(req: &mut Request) -> CargoResult<Response> {
    let follow = follow_target(req)?;
    let conn = req.db_conn()?;
    diesel::delete(&follow).execute(&*conn)?;
    #[derive(RustcEncodable)]
    struct R {
        ok: bool,
    }
    Ok(req.json(&R { ok: true }))
}

/// Handles the `GET /crates/:crate_id/following` route.
pub fn following(req: &mut Request) -> CargoResult<Response> {
    use diesel::expression::dsl::exists;

    let follow = follow_target(req)?;
    let conn = req.db_conn()?;
    let following = diesel::select(exists(follows::table.find(follow.id())))
        .get_result(&*conn)?;
    #[derive(RustcEncodable)]
    struct R {
        following: bool,
    }
    Ok(req.json(&R { following: following }))
}

/// Handles the `GET /crates/:crate_id/versions` route.
// FIXME: Not sure why this is necessary since /crates/:crate_id returns
// this information already, but ember is definitely requesting it
pub fn versions(req: &mut Request) -> CargoResult<Response> {
    let crate_name = &req.params()["crate_id"];
    let tx = req.tx()?;
    let krate = Crate::find_by_name(tx, crate_name)?;
    let versions = krate.versions(tx)?;
    let versions = versions
        .into_iter()
        .map(|v| v.encodable(crate_name))
        .collect();

    #[derive(RustcEncodable)]
    struct R {
        versions: Vec<EncodableVersion>,
    }
    Ok(req.json(&R { versions: versions }))
}

/// Handles the `GET /crates/:crate_id/owners` route.
pub fn owners(req: &mut Request) -> CargoResult<Response> {
    let crate_name = &req.params()["crate_id"];
    let conn = req.db_conn()?;
    let krate = Crate::by_name(crate_name).first::<Crate>(&*conn)?;
    let owners = krate
        .owners(&conn)?
        .into_iter()
        .map(Owner::encodable)
        .collect();

    #[derive(RustcEncodable)]
    struct R {
        users: Vec<EncodableOwner>,
    }
    Ok(req.json(&R { users: owners }))
}

/// Handles the `PUT /crates/:crate_id/owners` route.
pub fn add_owners(req: &mut Request) -> CargoResult<Response> {
    modify_owners(req, true)
}

/// Handles the `DELETE /crates/:crate_id/owners` route.
pub fn remove_owners(req: &mut Request) -> CargoResult<Response> {
    modify_owners(req, false)
}

fn modify_owners(req: &mut Request, add: bool) -> CargoResult<Response> {
    let mut body = String::new();
    req.body().read_to_string(&mut body)?;
    let user = req.user()?;
    let conn = req.db_conn()?;
    let krate = Crate::by_name(&req.params()["crate_id"]).first::<Crate>(
        &*conn,
    )?;
    let owners = krate.owners(&conn)?;

    match rights(req.app(), &owners, user)? {
        Rights::Full => {} // Yes!
        Rights::Publish => {
            return Err(human("team members don't have permission to modify owners"));
        }
        Rights::None => {
            return Err(human("only owners have permission to modify owners"));
        }
    }

    #[derive(RustcDecodable)]
    struct Request {
        // identical, for back-compat (owners preferred)
        users: Option<Vec<String>>,
        owners: Option<Vec<String>>,
    }

    let request: Request = json::decode(&body).map_err(
        |_| human("invalid json request"),
    )?;

    let logins = request.owners.or(request.users).ok_or_else(|| {
        human("invalid json request")
    })?;

    for login in &logins {
        if add {
            if owners.iter().any(|owner| owner.login() == *login) {
                return Err(human(&format_args!("`{}` is already an owner", login)));
            }
            krate.owner_add(req.app(), &conn, user, login)?;
        } else {
            // Removing the team that gives you rights is prevented because
            // team members only have Rights::Publish
            if *login == user.gh_login {
                return Err(human("cannot remove yourself as an owner"));
            }
            krate.owner_remove(&conn, user, login)?;
        }
    }

    #[derive(RustcEncodable)]
    struct R {
        ok: bool,
    }
    Ok(req.json(&R { ok: true }))
}

/// Handles the `GET /crates/:crate_id/reverse_dependencies` route.
pub fn reverse_dependencies(req: &mut Request) -> CargoResult<Response> {
    let name = &req.params()["crate_id"];
    let conn = req.tx()?;
    let krate = Crate::find_by_name(conn, name)?;
    let (offset, limit) = req.pagination(10, 100)?;
    let (rev_deps, total) = krate.reverse_dependencies(conn, offset, limit)?;
    let rev_deps = rev_deps
        .into_iter()
        .map(ReverseDependency::encodable)
        .collect();

    #[derive(RustcEncodable)]
    struct R {
        dependencies: Vec<EncodableDependency>,
        meta: Meta,
    }
    #[derive(RustcEncodable)]
    struct Meta {
        total: i64,
    }
    Ok(req.json(&R {
        dependencies: rev_deps,
        meta: Meta { total: total },
    }))
}

use diesel::types::{Text, Date};
sql_function!(canon_crate_name, canon_crate_name_t, (x: Text) -> Text);
sql_function!(to_char, to_char_t, (a: Date, b: Text) -> Text);<|MERGE_RESOLUTION|>--- conflicted
+++ resolved
@@ -1053,8 +1053,8 @@
             homepage: new_crate.homepage.as_ref().map(|s| &**s),
             documentation: new_crate.documentation.as_ref().map(|s| &**s),
             readme: new_crate.readme.as_ref().map(|s| &**s),
-            repository: new_crate.repository.as_ref().map(|s| &**s),   
-            license: new_crate.license.as_ref().map(|s| &**s), 
+            repository: new_crate.repository.as_ref().map(|s| &**s),
+            license: new_crate.license.as_ref().map(|s| &**s),
             max_upload_size: None,
         };
 
@@ -1091,11 +1091,7 @@
 
         // Persist the new version of this crate
         let version = NewVersion::new(krate.id, vers, &features, license, license_file)?.save(
-<<<<<<< HEAD
             &conn,
-=======
-            &conn, 
->>>>>>> db1ab7ed
             &new_crate
                 .authors
         )?;
